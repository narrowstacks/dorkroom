import {
  getDynamicShareUrl,
  getNativeUrl,
  generateSharingUrls,
  getPresetFromUrl,
  updateUrlWithPreset,
  clearPresetFromUrl,
  isWebShareSupported,
  isClipboardSupported,
  getDisplayUrl,
} from '../../utils/url-helpers';

// Mock window object for testing
interface MockLocation {
  hostname: string;
  port?: string;
  protocol: string;
  pathname: string;
  search: string;
  hash: string;
  [key: string]: unknown;
}

interface MockWindow {
  location: MockLocation;
  history: {
    replaceState: (data: unknown, unused: string, url?: string) => void;
  };
}

const mockWindow: MockWindow = {
  location: {
    hostname: 'localhost',
    port: '4200',
    protocol: 'http:',
    pathname: '/border',
    search: '?test=1',
    hash: '#encoded-preset',
  },
  history: {
    replaceState: vi.fn(),
  },
};

describe('url helpers', () => {
<<<<<<< HEAD
  type MutableGlobal = typeof globalThis & {
    window?: Window & typeof globalThis;
    navigator?: Navigator;
=======
  type MutableGlobal = {
    window?: unknown;
    navigator?: unknown;
    [key: string]: unknown;
>>>>>>> 98c50fbb
  };
  const g = globalThis as unknown as MutableGlobal;
  const originalWindow = g.window;
  const originalNavigator = g.navigator;

  beforeEach(() => {
    vi.clearAllMocks();
  });

  afterEach(() => {
    g.window = originalWindow;
    g.navigator = originalNavigator;
  });

  describe('getDynamicShareUrl', () => {
    beforeEach(() => {
      Object.defineProperty(global, 'window', {
        value: mockWindow,
        writable: true,
      });
    });

    it('should generate localhost URL in development', () => {
      const url = getDynamicShareUrl();
      expect(url).toBe('http://localhost:4200/border');
    });

    it('should use custom path when provided', () => {
      const url = getDynamicShareUrl('/custom-path');
      expect(url).toBe('http://localhost:4200/custom-path');
    });

    it('should handle production hostname', () => {
      mockWindow.location.hostname = 'beta.dorkroom.art';
      mockWindow.location.protocol = 'https:';
      delete mockWindow.location.port;

      const url = getDynamicShareUrl();
      expect(url).toBe('https://dorkroom.art/border');
    });

    it('should handle SSR (no window)', () => {
      g.window = undefined as unknown as Window & typeof globalThis;
      const url = getDynamicShareUrl();
      expect(url).toBe('https://dorkroom.art/border');
    });
  });

  describe('getNativeUrl', () => {
    it('should generate native app URL', () => {
      const encoded = 'abc123';
      const url = getNativeUrl(encoded);
      expect(url).toBe('dorkroom://preset/abc123');
    });

    it('should handle empty encoded string', () => {
      const url = getNativeUrl('');
      expect(url).toBe('dorkroom://preset/');
    });
  });

  describe('generateSharingUrls', () => {
    beforeEach(() => {
      // Reset mockWindow to localhost configuration before each test
      mockWindow.location.hostname = 'localhost';
      mockWindow.location.port = '4200';
      mockWindow.location.protocol = 'http:';

      Object.defineProperty(global, 'window', {
        value: mockWindow,
        writable: true,
      });
    });

    it('should generate both web and native URLs', () => {
      const encoded = 'abc123';
      const urls = generateSharingUrls(encoded);

      expect(urls.webUrl).toBe('http://localhost:4200/border#abc123');
      expect(urls.nativeUrl).toBe('dorkroom://preset/abc123');
    });
  });

  describe('getPresetFromUrl', () => {
    beforeEach(() => {
      Object.defineProperty(global, 'window', {
        value: mockWindow,
        writable: true,
      });
    });

    it('should extract preset from URL hash', () => {
      const preset = getPresetFromUrl();
      expect(preset).toBe('encoded-preset');
    });

    it('should return null when no hash', () => {
      mockWindow.location.hash = '';
      const preset = getPresetFromUrl();
      expect(preset).toBeNull();
    });

    it('should return null when hash does not start with #', () => {
      mockWindow.location.hash = 'no-hash-prefix';
      const preset = getPresetFromUrl();
      expect(preset).toBeNull();
    });

    it('should return null in SSR environment', () => {
      g.window = undefined as unknown as Window & typeof globalThis;
      const preset = getPresetFromUrl();
      expect(preset).toBeNull();
    });

    it('should handle hash with only #', () => {
      mockWindow.location.hash = '#';
      const preset = getPresetFromUrl();
      expect(preset).toBe('');
    });
  });

  describe('updateUrlWithPreset', () => {
    beforeEach(() => {
      Object.defineProperty(global, 'window', {
        value: mockWindow,
        writable: true,
      });
    });

    it('should update URL with encoded preset', () => {
      updateUrlWithPreset('new-preset');

      expect(mockWindow.history.replaceState).toHaveBeenCalledWith(
        null,
        '',
        '/border?test=1#new-preset'
      );
    });

    it('should handle SSR environment gracefully', () => {
      g.window = undefined as unknown as Window & typeof globalThis;
      expect(() => updateUrlWithPreset('preset')).not.toThrow();
    });
  });

  describe('clearPresetFromUrl', () => {
    beforeEach(() => {
      Object.defineProperty(global, 'window', {
        value: mockWindow,
        writable: true,
      });
    });

    it('should clear preset from URL', () => {
      clearPresetFromUrl();

      expect(mockWindow.history.replaceState).toHaveBeenCalledWith(
        null,
        '',
        '/border?test=1'
      );
    });

    it('should handle SSR environment gracefully', () => {
      const g = globalThis as { window?: unknown };
      g.window = undefined;
      expect(() => clearPresetFromUrl()).not.toThrow();
    });
  });

  describe('isWebShareSupported', () => {
    it('should return true when navigator.share exists', () => {
      Object.defineProperty(global, 'navigator', {
        value: { share: vi.fn() },
        writable: true,
      });

      expect(isWebShareSupported()).toBe(true);
    });

    it('should return false when navigator does not exist', () => {
      expect(isWebShareSupported()).toBe(false);
    });

    it('should return false when navigator.share does not exist', () => {
      Object.defineProperty(global, 'navigator', {
        value: {},
        writable: true,
      });

      expect(isWebShareSupported()).toBe(false);
    });
  });

  describe('isClipboardSupported', () => {
    it('should return true when navigator.clipboard.writeText exists', () => {
      Object.defineProperty(global, 'navigator', {
        value: {
          clipboard: {
            writeText: vi.fn(),
          },
        },
        writable: true,
      });

      expect(isClipboardSupported()).toBe(true);
    });

    it('should return false when navigator does not exist', () => {
      expect(isClipboardSupported()).toBe(false);
    });

    it('should return false when clipboard does not exist', () => {
      Object.defineProperty(global, 'navigator', {
        value: {},
        writable: true,
      });

      expect(isClipboardSupported()).toBe(false);
    });

    it('should return false when writeText does not exist', () => {
      Object.defineProperty(global, 'navigator', {
        value: {
          clipboard: {},
        },
        writable: true,
      });

      expect(isClipboardSupported()).toBe(false);
    });
  });

  describe('getDisplayUrl', () => {
    it('should remove protocol from valid URLs', () => {
      const url = 'https://dorkroom.art/border?test=1#preset';
      const display = getDisplayUrl(url);
      expect(display).toBe('beta.dorkroom.art/border?test=1#preset');
    });

    it('should handle URLs with port numbers', () => {
      const url = 'http://localhost:4200/border';
      const display = getDisplayUrl(url);
      expect(display).toBe('localhost:4200/border');
    });

    it('should return original string for invalid URLs', () => {
      const invalid = 'not-a-url';
      const display = getDisplayUrl(invalid);
      expect(display).toBe('not-a-url');
    });

    it('should handle URLs without path', () => {
      const url = 'https://example.com';
      const display = getDisplayUrl(url);
      expect(display).toBe('example.com/');
    });

    it('should handle complex URLs', () => {
      const url =
        'https://subdomain.example.com:8080/path/to/resource?query=value&other=param#fragment';
      const display = getDisplayUrl(url);
      expect(display).toBe(
        'subdomain.example.com:8080/path/to/resource?query=value&other=param#fragment'
      );
    });
  });
});<|MERGE_RESOLUTION|>--- conflicted
+++ resolved
@@ -43,16 +43,9 @@
 };
 
 describe('url helpers', () => {
-<<<<<<< HEAD
   type MutableGlobal = typeof globalThis & {
     window?: Window & typeof globalThis;
     navigator?: Navigator;
-=======
-  type MutableGlobal = {
-    window?: unknown;
-    navigator?: unknown;
-    [key: string]: unknown;
->>>>>>> 98c50fbb
   };
   const g = globalThis as unknown as MutableGlobal;
   const originalWindow = g.window;
