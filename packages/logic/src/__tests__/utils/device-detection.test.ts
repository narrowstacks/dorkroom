--- conflicted
+++ resolved
@@ -45,16 +45,9 @@
 };
 
 describe('device detection', () => {
-<<<<<<< HEAD
   type MutableGlobal = typeof globalThis & {
     window?: Window & typeof globalThis;
     navigator?: Navigator;
-=======
-  type MutableGlobal = {
-    window?: unknown;
-    navigator?: unknown;
-    [key: string]: unknown;
->>>>>>> 98c50fbb
   };
   const g = globalThis as unknown as MutableGlobal;
   const originalWindow = g.window;
