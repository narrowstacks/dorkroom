--- conflicted
+++ resolved
@@ -121,12 +121,8 @@
   isLandscape: boolean;
   /** Whether the aspect ratio is flipped from its default orientation */
   isRatioFlipped: boolean;
-<<<<<<< HEAD
   /** Whether the user has manually flipped the paper orientation */
   hasManuallyFlippedPaper: boolean;
-=======
-  [key: string]: unknown;
->>>>>>> 98c50fbb
 }
 
 export type BorderSettings = BorderPresetSettings;
